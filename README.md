# Timeless Architecture

## GPT-Lab's Timeless Vision

<div align="center">
  <img src="timeless_ui/public/logo/timeless_logo-removebg.png" alt="Timeless Logo" height="150" />
</div>

---

Timeless Architecture is an AI-driven modular meeting assistant designed to streamline software development discussions. It seamlessly integrates multiple services—including real-time voice transcription, AI-powered meeting management, and a live dashboard—to ensure project discussions are effectively captured, processed, and acted upon.

---

## Overview

Timeless Architecture consists of several key components:

- **Manager Service**: Handles meeting state transitions, processes transcriptions using LLMs, and initiates code generation when required.
- **Requirements Service**: Dynamically updates project requirements based on meeting transcriptions to ensure comprehensive tracking of evolving software needs.
- **Transcription Service**: Provides real-time speech-to-text functionality with support for local transcription models (faster-whisper) and cloud-based APIs, configurable for CPU or GPU acceleration.
- **Timeless UI**: A Next.js-powered frontend that offers a live dashboard with real-time updates on meeting discussions, project requirements, and current development state via Server-Sent Events (SSE).
- **Bootstrap Script**: The `bootstrap.py` script simplifies setup by creating a virtual environment, installing dependencies, and launching all core services.

---

## Features

- **Modular Multi-Service Architecture**: Each service runs independently, allowing easy customization and scalability.
- **Real-Time Transcription**: Captures and processes voice input with customizable transcription methods.
- **AI-Powered Meeting Management**: Utilizes LLMs (OpenAI, OpenRouter, or Ollama) for summarizing discussions, updating meeting notebooks, and triggering code generation.
- **Live Dashboard**: Displays meeting summaries, project states, and requirements in real time using SSE.
- **Flexible Configuration**: Easily switch between different LLM providers and transcription methods using environment variables.
- **Robust API-Driven Communication**: Services interact through REST APIs for smooth data exchange and integration.

---

## Installation

### Prerequisites (Tampere University machines)

1. **Install MyApps, Python, and Node.js**
   - Open Software Center and install:
     - MyApps
     - Python (3.8+)
     - Node.js (latest LTS)

### Setup

1. **Clone the Repository**
<<<<<<< HEAD

   - Open a terminal (PowerShell recommended)
   - Navigate to your MyApps folder:
     ```powershell
     cd C:/<username>/MyApps
     ```
   - Clone the repository:
     ```powershell
     git clone https://github.com/GPT-Laboratory/timeless-architecture-base.git
     cd timeless-architecture-base
     ```

2. **Configure Environment**

   - Rename `example.env` to `.env`:
     ```powershell
     Rename-Item example.env .env
     ```
   - Open `.env` in a text editor and insert your OpenAI API key and other required settings.

3. **Run the Bootstrap Script**
   - The bootstrap script will create a virtual environment, install all dependencies, and start all services.
   - To start the backend and frontend (UI), run:
     ```powershell
     python bootstrap.py --web
     ```
   - To run only backend services (no UI), omit the `--web` flag:
     ```powershell
     python bootstrap.py
     ```
   - Use `--cpu` or `--gpu` to specify Whisper transcription mode if needed:
     ```powershell
     python bootstrap.py --web --cpu
     python bootstrap.py --web --gpu
     ```

---
=======
   ```bash
   git clone git@github.com:GPT-Laboratory/timeless-architecture-base.git
   cd timeless-architecture-base
   ```

2. **Create and Activate a Virtual Environment**
   ```bash
   python -m venv venv
   source venv/bin/activate  # On Windows use `venv\Scripts\activate`
   ```

3. **Install Dependencies**
   ```bash
   pip install -r requirements.txt
   ```

4. **Run the Bootstrap Script**
   ```bash
   python bootstrap.py
   ```
   Use `--cpu` or `--gpu` to specify Whisper transcription mode.
>>>>>>> a4602518

   Use `--web` to also start up the Timeless UI.

 ---

## Configuration

Create an `.env` file in the root directory and configure your settings:

```
# Service Ports
MANAGER_SERVICE_PORT=8082
REQUIREMENTS_SERVICE_PORT=8081
TRANSCRIPTION_SERVICE_PORT=8080

# LLM Provider (choose from: openrouter, openai, ollama)
LLM_PROVIDER=ollama

# API Keys and Model Configurations
OPENROUTER_API_KEY=your-openrouter-key
OPENAI_API_KEY=your-openai-key
OLLAMA_URL=http://localhost:11434/v1

# Transcription Configuration
TRANSCRIPTION_METHOD=local
TASK=translate
LOCAL_MODEL_SIZE=medium
USE_CUDA=True
AUDIO_DEVICE_INDEX=1
```

---

## Usage

Start the assistant with:

```bash
python main.py
```

If using WhatsApp integration, link your account using the QR code provided by Neonize in the console.

---

## API Services

### **Manager Service API**

- Handles meeting transcription processing, state transitions, and triggers code generation.
- Provides a **Server-Sent Events (SSE)** stream for real-time meeting updates.

### **Requirements Service API**

- Stores meeting discussions and updates software requirements dynamically.
- Provides an API to retrieve the latest requirements list for a given meeting.

### **Transcription Service API**

- Captures live audio, transcribes it using Whisper, and sends results to the manager service.
- Supports both local (faster-whisper) and cloud-based transcription (OpenAI Whisper API).

---

## File Structure

```
koodattu-varjotimeless-sjk/
├── bootstrap.py        # Sets up environment and starts services
├── example.env         # Sample environment configuration
├── requirements.txt    # Python dependencies
├── docs/               # API documentation for services
├── manager_service/    # Manages meeting state and discussions
├── requirements_service/ # Manages evolving project requirements
├── timeless_ui/        # Next.js frontend dashboard
└── transcription_service/ # Voice transcription and processing
```

---

## Contributing

1. Fork the repository.
2. Create a feature branch: `git checkout -b feature-name`
3. Commit your changes: `git commit -m "Add feature"`
4. Push to the branch: `git push origin feature-name`
5. Open a Pull Request.

---

## License

This project is licensed under the MIT License. See the [LICENSE](LICENSE) file for details.

---

## Contact

For questions or support, open an issue or reach out to Juha Ala-Rantala at [juha.ala-rantala@tuni.fi](mailto:juha.ala-rantala@tuni.fi).<|MERGE_RESOLUTION|>--- conflicted
+++ resolved
@@ -48,7 +48,6 @@
 ### Setup
 
 1. **Clone the Repository**
-<<<<<<< HEAD
 
    - Open a terminal (PowerShell recommended)
    - Navigate to your MyApps folder:
@@ -86,33 +85,10 @@
      ```
 
 ---
-=======
-   ```bash
-   git clone git@github.com:GPT-Laboratory/timeless-architecture-base.git
-   cd timeless-architecture-base
-   ```
 
-2. **Create and Activate a Virtual Environment**
-   ```bash
-   python -m venv venv
-   source venv/bin/activate  # On Windows use `venv\Scripts\activate`
-   ```
+Use `--web` to also start up the Timeless UI.
 
-3. **Install Dependencies**
-   ```bash
-   pip install -r requirements.txt
-   ```
-
-4. **Run the Bootstrap Script**
-   ```bash
-   python bootstrap.py
-   ```
-   Use `--cpu` or `--gpu` to specify Whisper transcription mode.
->>>>>>> a4602518
-
-   Use `--web` to also start up the Timeless UI.
-
- ---
+---
 
 ## Configuration
 
